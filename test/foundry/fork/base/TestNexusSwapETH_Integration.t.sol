--- conflicted
+++ resolved
@@ -237,8 +237,6 @@
             executions, // Execution details
             address(VALIDATOR_MODULE) // Validator module address
         );
-<<<<<<< HEAD
-=======
 
         // Generate and sign paymaster data
         userOps[0].paymasterAndData = generateAndSignPaymasterData(userOps[0], BUNDLER, paymaster);
@@ -249,17 +247,7 @@
     // Measure and log gas usage for the operation
     measureAndLogGas("46::UniswapV2::swapExactETHForTokens::Nexus::WithPaymaster::N/A", userOps);
 }
->>>>>>> 6d6bf3bf
-
-        // Generate and sign paymaster data
-        userOps[0].paymasterAndData = generateAndSignPaymasterData(userOps[0], BUNDLER, paymaster);
-
-        // Sign the entire user operation with the user's wallet
-        userOps[0].signature = signUserOp(user, userOps[0]);
-
-        // Measure and log gas usage for the operation
-        measureAndLogGas("UniswapV2::swapExactETHForTokens::Nexus::WithPaymaster::N/A", userOps);
-    }
+
 
     /// @notice Helper function to get the path for ETH to USDC swap
     /// @return path The array containing the swap path
