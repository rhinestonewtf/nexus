--- conflicted
+++ resolved
@@ -31,16 +31,10 @@
     function test_AddDeposit_EventEmitted() public {
         _prefundSmartAccountAndAssertSuccess(address(account), defaultDepositAmount);
 
-<<<<<<< HEAD
         // vm.expectEmit(true, true, true, true);
         // Todo: emit the event used by EntryPoint
 
-        account.addDeposit{ value: depositAmount }();
-=======
-        vm.expectEmit(true, true, true, true);
-        emit DepositAdded(address(account), address(this), defaultDepositAmount); // Assuming there's a DepositAdded event
         account.addDeposit{ value: defaultDepositAmount }();
->>>>>>> f4c6ca8e
     }
 
     function test_AddDeposit_Revert_NoValue() public {
