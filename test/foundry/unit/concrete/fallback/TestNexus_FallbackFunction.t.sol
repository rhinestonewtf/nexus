// SPDX-License-Identifier: MIT
pragma solidity ^0.8.26;

import "../../../shared/TestModuleManagement_Base.t.sol";
import "../../../../../contracts/mocks/MockHandler.sol";

/// @title TestNexus_FallbackFunction
/// @notice Tests for handling fallback functions in the Nexus system.
contract TestNexus_FallbackFunction is TestModuleManagement_Base {
    MockHandler private mockFallbackHandler;

    /// @notice Sets up the base environment for fallback function tests.
    function setUp() public {
        init();
        mockFallbackHandler = new MockHandler();
        vm.label(address(mockFallbackHandler), "MockFallbackHandler");
    }

    /// @notice Tests setting the fallback handler.
    function test_SetFallbackHandler_Success() public {
        bytes4 selector = GENERIC_FALLBACK_SELECTOR;
        bytes memory customData = abi.encodePacked(selector, CALLTYPE_SINGLE);

        installFallbackHandler(customData);

        // Verify the fallback handler was installed
        (CallType callType, address handler) = BOB_ACCOUNT.getFallbackHandlerBySelector(selector);
        assertEq(handler, address(mockFallbackHandler), "Fallback handler not installed");
        assertEq(CallType.unwrap(callType), CallType.unwrap(CALLTYPE_SINGLE));
    }

    /// @notice Tests successful static call through the fallback handler.
    function test_FallbackHandlerStaticCall_Success() public {
        bytes4 selector = mockFallbackHandler.successFunction.selector;
        bytes memory customData = abi.encodePacked(selector, CALLTYPE_STATIC);
        installFallbackHandler(customData);

        prank(address(BOB_ACCOUNT));
        // Make a call to the fallback function
        (bool success, bytes memory returnData) = address(BOB_ACCOUNT).staticcall(abi.encodeWithSelector(selector));
        assertTrue(success, "Static call through fallback failed");

        // Decode and verify the return data
        bytes32 result = abi.decode(returnData, (bytes32));
        assertEq(result, keccak256("SUCCESS"));
    }

    /// @notice Tests successful single call through the fallback handler.
    function test_FallbackHandlerSingleCall_Success() public {
        bytes4 selector = mockFallbackHandler.successFunction.selector;
        bytes memory customData = abi.encodePacked(selector, CALLTYPE_SINGLE);
        installFallbackHandler(customData);

        // Make a call to the fallback function
        prank(address(BOB_ACCOUNT));
        (bool success, bytes memory returnData) = address(BOB_ACCOUNT).call(abi.encodeWithSelector(selector));
        assertTrue(success, "Single call through fallback failed");

        // Decode and verify the return data
        bytes32 result = abi.decode(returnData, (bytes32));
        assertEq(result, keccak256("SUCCESS"));
    }

    /// @notice Tests state change through the fallback handler using a single call.
    function test_FallbackHandlerStateChange_SingleCall() public {
        bytes4 selector = mockFallbackHandler.stateChangingFunction.selector;
        bytes memory customData = abi.encodePacked(selector, CALLTYPE_SINGLE);
        installFallbackHandler(customData);

        // Make a call to the fallback function that changes state
        prank(address(BOB_ACCOUNT));
        (bool success,) = address(BOB_ACCOUNT).call(abi.encodeWithSelector(selector));
        assertTrue(success, "State change through fallback single call failed");

        // Verify the state change
        uint256 newState = mockFallbackHandler.getState();
        assertEq(newState, 1, "State was not changed correctly");
    }

    /// @notice Tests state change through the fallback handler using a static call.
    function test_FallbackHandlerStateChange_StaticCall() public {
        bytes4 selector = mockFallbackHandler.stateChangingFunction.selector;
        bytes memory customData = abi.encodePacked(selector, CALLTYPE_STATIC);
        installFallbackHandler(customData);

        // Make a call to the fallback function that changes state (should fail)
        prank(address(BOB_ACCOUNT));
        (bool success,) = address(BOB_ACCOUNT).staticcall(abi.encodeWithSelector(selector));
        assertFalse(success, "State change through fallback static call should fail");
    }

<<<<<<< HEAD
=======
    /// @notice Tests installing fallback handler with an invalid call type.
    function test_FallbackHandlerInvalidCallType() public {
        bytes4 selector = mockFallbackHandler.stateChangingFunction.selector;
        // Use an invalid call type (0xFF is not defined)
        bytes memory customData = abi.encodePacked(selector, bytes1(0xFF));

        bytes memory callData = abi.encodeWithSelector(
            IModuleManager.installModule.selector,
            MODULE_TYPE_FALLBACK,
            address(mockFallbackHandler),
            customData
        );
        Execution[] memory execution = new Execution[](1);
        execution[0] = Execution(address(BOB_ACCOUNT), 0, callData);
        PackedUserOperation[] memory userOps = buildPackedUserOperation(BOB, BOB_ACCOUNT, EXECTYPE_DEFAULT, execution, address(VALIDATOR_MODULE));

        bytes memory expectedRevertReason = abi.encodeWithSelector(FallbackCallTypeInvalid.selector);
        bytes32 userOpHash = ENTRYPOINT.getUserOpHash(userOps[0]);
        // Expect the UserOperationRevertReason event
        vm.expectEmit(true, true, true, true);
        emit UserOperationRevertReason(
            userOpHash, // userOpHash
            address(BOB_ACCOUNT), // sender
            userOps[0].nonce, // nonce
            expectedRevertReason
        );
        
        ENTRYPOINT.handleOps(userOps, payable(address(BOB.addr)));
    }

>>>>>>> 5bd4851a
    /// @notice Tests fallback handler when the handler is missing.
    function test_FallbackHandlerMissingHandler() public {
        bytes4 selector = bytes4(keccak256("nonexistentFunction()"));
        prank(address(BOB_ACCOUNT));
        (bool success,) = address(BOB_ACCOUNT).call(abi.encodeWithSelector(selector));
        assertFalse(success, "Call to missing fallback handler should fail");
    }

    /// @notice Tests fallback handler with an invalid function selector.
    function test_FallbackHandlerInvalidFunctionSelector() public {
        bytes4 selector = bytes4(keccak256("invalidFunction()"));
        bytes memory customData = abi.encodePacked(selector, CALLTYPE_SINGLE);
        installFallbackHandler(customData);

        // Make a call to the fallback function with an invalid selector
        prank(address(BOB_ACCOUNT));
        (bool success,) = address(BOB_ACCOUNT).call(abi.encodeWithSelector(selector));
        assertFalse(success, "Call with invalid function selector should fail");
    }

    /// @notice Tests fallback handler with insufficient gas.
    function test_FallbackHandlerInsufficientGas() public {
        bytes4 selector = mockFallbackHandler.stateChangingFunction.selector;
        bytes memory customData = abi.encodePacked(selector, CALLTYPE_SINGLE);
        installFallbackHandler(customData);

        // Make a call to the fallback function with insufficient gas
        prank(address(BOB_ACCOUNT));
        (bool success,) = address(BOB_ACCOUNT).call{ gas: 1000 }(abi.encodeWithSelector(selector));
        assertFalse(success, "Call with insufficient gas should fail");
    }

    /// @notice Tests single call through the fallback handler that reverts.
    function test_FallbackHandlerSingleCall_Revert() public {
        bytes4 selector = mockFallbackHandler.revertingFunction.selector;
        bytes memory customData = abi.encodePacked(selector, CALLTYPE_SINGLE);
        installFallbackHandler(customData);

        // Make a call to the fallback function that reverts
        prank(address(BOB_ACCOUNT));
        (bool success, bytes memory returnData) = address(BOB_ACCOUNT).call(abi.encodeWithSelector(selector));
        assertFalse(success, "Single call through fallback that reverts should fail");

        // Decode and verify the revert reason
        bytes memory revertReason = abi.encodeWithSignature("Error(string)", "REVERT");
        assertEq(revertReason, returnData, "Incorrect revert reason");
    }

    /// @notice Tests static call through the fallback handler that reverts.
    function test_FallbackHandlerStaticCall_Revert() public {
        bytes4 selector = mockFallbackHandler.revertingFunction.selector;
        bytes memory customData = abi.encodePacked(selector, CALLTYPE_STATIC);
        installFallbackHandler(customData);

        // Make a call to the fallback function that reverts
        prank(address(BOB_ACCOUNT));
        (bool success, bytes memory returnData) = address(BOB_ACCOUNT).staticcall(abi.encodeWithSelector(selector));
        assertFalse(success, "Static call through fallback that reverts should fail");

        // Decode and verify the revert reason
        bytes memory revertReason = abi.encodeWithSignature("Error(string)", "REVERT");
        assertEq(revertReason, returnData, "Incorrect revert reason");
    }

    /// @notice Installs the fallback handler with the given selector and custom data.
    /// @param customData The custom data for the handler.
    function installFallbackHandler(bytes memory customData) internal {
        bytes memory callData = abi.encodeWithSelector(IModuleManager.installModule.selector, MODULE_TYPE_FALLBACK, address(mockFallbackHandler), customData);
        Execution[] memory execution = new Execution[](1);
        execution[0] = Execution(address(BOB_ACCOUNT), 0, callData);
        PackedUserOperation[] memory userOps = buildPackedUserOperation(BOB, BOB_ACCOUNT, EXECTYPE_DEFAULT, execution, address(VALIDATOR_MODULE));
        ENTRYPOINT.handleOps(userOps, payable(address(BOB.addr)));

        // Verify the fallback handler was installed
        assertTrue(BOB_ACCOUNT.isModuleInstalled(MODULE_TYPE_FALLBACK, address(mockFallbackHandler), customData), "Fallback handler not installed");
    }

    /// @notice Tests fallback function call from the authorized entry point.
    function test_FallbackFunction_AuthorizedEntryPoint() public {
        bytes4 selector = mockFallbackHandler.successFunction.selector;
        bytes memory customData = abi.encodePacked(selector, CALLTYPE_SINGLE);
        installFallbackHandler(customData);

        // Simulate the call from the entry point
        prank(address(ENTRYPOINT));
        (bool success, bytes memory returnData) = address(BOB_ACCOUNT).call(abi.encodeWithSelector(selector));
        assertTrue(success, "Call from authorized entry point should succeed");

        // Decode and verify the return data
        bytes32 result = abi.decode(returnData, (bytes32));
        assertEq(result, keccak256("SUCCESS"));
    }

    /// @notice Tests fallback function call from the contract itself.
    function test_FallbackFunction_AuthorizedSelf() public {
        bytes4 selector = mockFallbackHandler.successFunction.selector;
        bytes memory customData = abi.encodePacked(selector, CALLTYPE_SINGLE);
        installFallbackHandler(customData);

        // Simulate the call from the contract itself
        prank(address(BOB_ACCOUNT));
        (bool success, bytes memory returnData) = address(BOB_ACCOUNT).call(abi.encodeWithSelector(selector));
        assertTrue(success, "Call from the contract itself should succeed");

        // Decode and verify the return data
        bytes32 result = abi.decode(returnData, (bytes32));
        assertEq(result, keccak256("SUCCESS"));
    }

    /// @notice Tests fallback function call from the authorized executor module.
    function test_FallbackFunction_AuthorizedExecutorModule() public {
        // Setting up the fallback handler
        bytes4 selector = mockFallbackHandler.successFunction.selector;
        bytes memory customData = abi.encodePacked(selector, CALLTYPE_SINGLE);
        installFallbackHandler(customData);

        // Install the executor module
        bytes memory executorInstallData = abi.encodeWithSelector(IModuleManager.installModule.selector, MODULE_TYPE_EXECUTOR, address(EXECUTOR_MODULE), "");
        installModule(executorInstallData, MODULE_TYPE_EXECUTOR, address(EXECUTOR_MODULE), EXECTYPE_DEFAULT);

        // Simulate the call from the executor module
        vm.prank(address(EXECUTOR_MODULE)); // Set the sender to the executor module
        (bool success, bytes memory returnData) = address(BOB_ACCOUNT).call(abi.encodeWithSelector(selector));

        // Verify that the call was successful
        assertTrue(success, "Call from authorized executor module should succeed");

        // Decode and verify the return data
        bytes32 result = abi.decode(returnData, (bytes32));
        assertEq(result, keccak256("SUCCESS"));
    }

    /// @notice Tests fallback function call from an unauthorized entity.
    function test_FallbackFunction_UnauthorizedEntity() public {
        bytes4 selector = mockFallbackHandler.successFunction.selector;
        bytes memory customData = abi.encodePacked(selector, CALLTYPE_SINGLE);
        installFallbackHandler(customData);

        // Simulate the call from an unauthorized entity
        address unauthorizedCaller = address(0x123);
        prank(unauthorizedCaller);
        vm.expectRevert(abi.encodeWithSelector(UnauthorizedOperation.selector, unauthorizedCaller));
        (bool success,) = address(BOB_ACCOUNT).call(abi.encodeWithSelector(selector));
    }

    /// @notice Installs a module to the smart account.
    function installModule(bytes memory callData, uint256 moduleTypeId, address module) internal {
        Execution[] memory execution = new Execution[](1);
        execution[0] = Execution(address(BOB_ACCOUNT), 0, callData);

        PackedUserOperation[] memory userOps = buildPackedUserOperation(BOB, BOB_ACCOUNT, EXECTYPE_DEFAULT, execution, address(VALIDATOR_MODULE));
        ENTRYPOINT.handleOps(userOps, payable(address(BOB.addr)));

        // Verify the module was installed
        assertTrue(BOB_ACCOUNT.isModuleInstalled(moduleTypeId, module, ""), "Module should be installed");
    }
}<|MERGE_RESOLUTION|>--- conflicted
+++ resolved
@@ -89,8 +89,6 @@
         assertFalse(success, "State change through fallback static call should fail");
     }
 
-<<<<<<< HEAD
-=======
     /// @notice Tests installing fallback handler with an invalid call type.
     function test_FallbackHandlerInvalidCallType() public {
         bytes4 selector = mockFallbackHandler.stateChangingFunction.selector;
@@ -121,7 +119,6 @@
         ENTRYPOINT.handleOps(userOps, payable(address(BOB.addr)));
     }
 
->>>>>>> 5bd4851a
     /// @notice Tests fallback handler when the handler is missing.
     function test_FallbackHandlerMissingHandler() public {
         bytes4 selector = bytes4(keccak256("nonexistentFunction()"));
