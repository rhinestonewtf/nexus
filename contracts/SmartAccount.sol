--- conflicted
+++ resolved
@@ -223,16 +223,6 @@
     {
         if (!_isModuleInstalled(moduleTypeId, module, deInitData)) {
             revert ModuleNotInstalled(moduleTypeId, module);
-<<<<<<< HEAD
-        }
-        // Note: Review should be able to validate passed moduleTypeId agaisnt the provided module address and
-        // interface?
-        if (moduleTypeId == MODULE_TYPE_VALIDATOR) {
-            _uninstallValidator(module, deInitData);
-        } else if (moduleTypeId == MODULE_TYPE_EXECUTOR) {
-            _uninstallExecutor(module, deInitData);
-=======
->>>>>>> 71e1141c
         }
         // Note: Should be able to validate passed moduleTypeId agaisnt the provided module address and interface?
         if (moduleTypeId == MODULE_TYPE_VALIDATOR) {
