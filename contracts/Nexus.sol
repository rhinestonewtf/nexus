--- conflicted
+++ resolved
@@ -547,29 +547,6 @@
         else revert UnsupportedExecType(execType);
     }
 
-<<<<<<< HEAD
-=======
-    /// @notice Checks if a module is installed on the smart account.
-    /// @param moduleTypeId The module type ID.
-    /// @param module The module address.
-    /// @param additionalContext Additional context for checking installation.
-    /// @return True if the module is installed, false otherwise.
-    function _isModuleInstalled(uint256 moduleTypeId, address module, bytes calldata additionalContext) private view returns (bool) {
-        if (moduleTypeId == MODULE_TYPE_VALIDATOR) {
-            return _isValidatorInstalled(module);
-        } else if (moduleTypeId == MODULE_TYPE_EXECUTOR) {
-            return _isExecutorInstalled(module);
-        } else if (moduleTypeId == MODULE_TYPE_FALLBACK) {
-            if (additionalContext.length < 4) return false;
-            return _isFallbackHandlerInstalled(bytes4(additionalContext[0:4]), module);
-        } else if (moduleTypeId == MODULE_TYPE_HOOK) {
-            return _isHookInstalled(module);
-        } else {
-            return false;
-        }
-    }
-
->>>>>>> 16728d4c
     /// @dev For use in `_erc1271HashForIsValidSignatureViaNestedEIP712`,
     function _typedDataSignFields() private view returns (bytes32 m) {
         (
