// SPDX-License-Identifier: MIT
pragma solidity ^0.8.26;

// ──────────────────────────────────────────────────────────────────────────────
//     _   __    _  __
//    / | / /__ | |/ /_  _______
//   /  |/ / _ \|   / / / / ___/
//  / /|  /  __/   / /_/ (__  )
// /_/ |_/\___/_/|_\__,_/____/
//
// ──────────────────────────────────────────────────────────────────────────────
// Nexus: A suite of contracts for Modular Smart Accounts compliant with ERC-7579 and ERC-4337, developed by Biconomy.
// Learn more at https://biconomy.io. To report security issues, please contact us at: security@biconomy.io

import { Execution } from "../types/DataTypes.sol";
import { IExecutionHelperEventsAndErrors } from "../interfaces/base/IExecutionHelper.sol";
import { ExecType, EXECTYPE_DEFAULT, EXECTYPE_TRY } from "../lib/ModeLib.sol";
import { ExecLib } from "../lib/ExecLib.sol";

/// @title Nexus - ExecutionHelper
/// @notice Implements execution management within the Nexus suite, facilitating transaction execution strategies and
/// error handling.
/// @dev Provides mechanisms for direct and batched transactions with both committed and tentative execution strategies
/// as per ERC-4337 and ERC-7579 standards.
/// @author @livingrockrises | Biconomy | chirag@biconomy.io
/// @author @aboudjem | Biconomy | adam.boudjemaa@biconomy.io
/// @author @filmakarov | Biconomy | filipp.makarov@biconomy.io
/// @author @zeroknots | Rhinestone.wtf | zeroknots.eth
/// Special thanks to the Solady team for foundational contributions: https://github.com/Vectorized/solady
contract ExecutionHelper is IExecutionHelperEventsAndErrors {
    using ExecLib for bytes;

    /// @notice Executes a call to a target address with specified value and data.
    /// @param target The address to execute the call on.
    /// @param value The amount of wei to send with the call.
    /// @param callData The calldata to send.
    /// @return result The bytes returned from the execution.
    function _execute(address target, uint256 value, bytes calldata callData) internal virtual returns (bytes memory result) {
        /// @solidity memory-safe-assembly
        assembly {
            result := mload(0x40)
            calldatacopy(result, callData.offset, callData.length)
            if iszero(call(gas(), target, value, result, callData.length, codesize(), 0x00)) {
                // Bubble up the revert if the call reverts.
                returndatacopy(result, 0x00, returndatasize())
                revert(result, returndatasize())
            }
            mstore(result, returndatasize()) // Store the length.
            let o := add(result, 0x20)
            returndatacopy(o, 0x00, returndatasize()) // Copy the returndata.
            mstore(0x40, add(o, returndatasize())) // Allocate the memory.
        }
    }

    /// @notice Tries to execute a call and captures if it was successful or not.
    /// @dev Similar to _execute but returns a success boolean and catches reverts instead of propagating them.
    /// @param target The address to execute the call on.
    /// @param value The amount of wei to send with the call.
    /// @param callData The calldata to send.
    /// @return success True if the execution was successful, false otherwise.
    /// @return result The bytes returned from the execution.
    function _tryExecute(address target, uint256 value, bytes calldata callData) internal virtual returns (bool success, bytes memory result) {
        /// @solidity memory-safe-assembly
        assembly {
            result := mload(0x40)
            calldatacopy(result, callData.offset, callData.length)
            success := call(gas(), target, value, result, callData.length, codesize(), 0x00)
            mstore(result, returndatasize()) // Store the length.
            let o := add(result, 0x20)
            returndatacopy(o, 0x00, returndatasize()) // Copy the returndata.
            mstore(0x40, add(o, returndatasize())) // Allocate the memory.
        }
    }

    /// @notice Executes a batch of calls.
    /// @param executions An array of Execution structs each containing target, value, and calldata.
    /// @return result An array of results from each executed call.
    function _executeBatch(Execution[] calldata executions) internal returns (bytes[] memory result) {
        result = new bytes[](executions.length);

        Execution calldata exec;
        for (uint256 i; i < executions.length; i++) {
            exec = executions[i];
            result[i] = _execute(exec.target, exec.value, exec.callData);
        }
    }

    /// @notice Tries to execute a batch of calls and emits an event for each unsuccessful call.
    /// @param executions An array of Execution structs.
    /// @return result An array of results, with unsuccessful calls marked by events.
    function _tryExecuteBatch(Execution[] calldata executions) internal returns (bytes[] memory result) {
        result = new bytes[](executions.length);

        Execution calldata exec;
        for (uint256 i; i < executions.length; i++) {
            exec = executions[i];
            bool success;
            (success, result[i]) = _tryExecute(exec.target, exec.value, exec.callData);
            if (!success) emit TryExecuteUnsuccessful(exec.callData, result[i]);
        }
    }

    /// @dev Execute a delegatecall with `delegate` on this account.
    function _executeDelegatecall(address delegate, bytes calldata callData) internal returns (bytes memory result) {
        /// @solidity memory-safe-assembly
        assembly {
            result := mload(0x40)
            calldatacopy(result, callData.offset, callData.length)
            // Forwards the `data` to `delegate` via delegatecall.
            if iszero(delegatecall(gas(), delegate, result, callData.length, codesize(), 0x00)) {
                // Bubble up the revert if the call reverts.
                returndatacopy(result, 0x00, returndatasize())
                revert(result, returndatasize())
            }
            mstore(result, returndatasize()) // Store the length.
            let o := add(result, 0x20)
            returndatacopy(o, 0x00, returndatasize()) // Copy the returndata.
            mstore(0x40, add(o, returndatasize())) // Allocate the memory.
        }
    }

    /// @dev Execute a delegatecall with `delegate` on this account and catch reverts.
    function _tryExecuteDelegatecall(address delegate, bytes calldata callData) internal returns (bool success, bytes memory result) {
        /// @solidity memory-safe-assembly
        assembly {
            result := mload(0x40)
            calldatacopy(result, callData.offset, callData.length)
            // Forwards the `data` to `delegate` via delegatecall.
            success := delegatecall(gas(), delegate, result, callData.length, codesize(), 0x00)
            mstore(result, returndatasize()) // Store the length.
            let o := add(result, 0x20)
            returndatacopy(o, 0x00, returndatasize()) // Copy the returndata.
            mstore(0x40, add(o, returndatasize())) // Allocate the memory.
        }
    }

    /// @dev Executes a single transaction based on the specified execution type.
    /// @param executionCalldata The calldata containing the transaction details (target address, value, and data).
    /// @param execType The execution type, which can be DEFAULT (revert on failure) or TRY (return on failure).
    function _handleSingleExecution(bytes calldata executionCalldata, ExecType execType) internal {
        (address target, uint256 value, bytes calldata callData) = executionCalldata.decodeSingle();
        if (execType == EXECTYPE_DEFAULT) _execute(target, value, callData);
        else if (execType == EXECTYPE_TRY) {
            (bool success, bytes memory result) = _tryExecute(target, value, callData);
            if (!success) emit TryExecuteUnsuccessful(0, result);
        } else revert UnsupportedExecType(execType);
    }

    /// @dev Executes a batch of transactions based on the specified execution type.
    /// @param executionCalldata The calldata for a batch of transactions.
    /// @param execType The execution type, which can be DEFAULT (revert on failure) or TRY (return on failure).
    function _handleBatchExecution(bytes calldata executionCalldata, ExecType execType) internal {
        Execution[] calldata executions = executionCalldata.decodeBatch();
        if (execType == EXECTYPE_DEFAULT) _executeBatch(executions);
        else if (execType == EXECTYPE_TRY) _tryExecuteBatch(executions);
        else revert UnsupportedExecType(execType);
    }

    /// @dev Executes a single transaction based on the specified execution type.
    /// @param executionCalldata The calldata containing the transaction details (target address, value, and data).
    /// @param execType The execution type, which can be DEFAULT (revert on failure) or TRY (return on failure).
    function _handleDelegateCallExecution(bytes calldata executionCalldata, ExecType execType) internal {
        (address delegate, bytes calldata callData) = executionCalldata.decodeDelegateCall();
        if (execType == EXECTYPE_DEFAULT) _executeDelegatecall(delegate, callData);
        else if (execType == EXECTYPE_TRY) {
            (bool success, bytes memory result) = _tryExecuteDelegatecall(delegate, callData);
            if (!success) emit TryDelegateCallUnsuccessful(0, result);
        } else revert UnsupportedExecType(execType);
    }

    /// @dev Executes a single transaction based on the specified execution type.
    /// @param executionCalldata The calldata containing the transaction details (target address, value, and data).
    /// @param execType The execution type, which can be DEFAULT (revert on failure) or TRY (return on failure).
    function _handleSingleExecutionAndReturnData(bytes calldata executionCalldata, ExecType execType) internal returns (bytes[] memory returnData) {
        (address target, uint256 value, bytes calldata callData) = executionCalldata.decodeSingle();
        returnData = new bytes[](1);
        bool success;
        // check if execType is revert(default) or try
        if (execType == EXECTYPE_DEFAULT) {
            returnData[0] = _execute(target, value, callData);
        } else if (execType == EXECTYPE_TRY) {
            (success, returnData[0]) = _tryExecute(target, value, callData);
            if (!success) emit TryExecuteUnsuccessful(callData, returnData[0]);
        } else {
            revert UnsupportedExecType(execType);
        }
    }

    /// @dev Executes a batch of transactions based on the specified execution type.
    /// @param executionCalldata The calldata for a batch of transactions.
    /// @param execType The execution type, which can be DEFAULT (revert on failure) or TRY (return on failure).
    function _handleBatchExecutionAndReturnData(bytes calldata executionCalldata, ExecType execType) internal returns (bytes[] memory returnData) {
        Execution[] calldata executions = executionCalldata.decodeBatch();
        if (execType == EXECTYPE_DEFAULT) returnData = _executeBatch(executions);
        else if (execType == EXECTYPE_TRY) returnData = _tryExecuteBatch(executions);
        else revert UnsupportedExecType(execType);
    }

    /// @dev Executes a single transaction based on the specified execution type.
    /// @param executionCalldata The calldata containing the transaction details (target address, value, and data).
    /// @param execType The execution type, which can be DEFAULT (revert on failure) or TRY (return on failure).
    function _handleDelegateCallExecutionAndReturnData(
        bytes calldata executionCalldata,
        ExecType execType
    ) internal returns (bytes[] memory returnData) {
        (address delegate, bytes calldata callData) = executionCalldata.decodeDelegateCall();
        returnData = new bytes[](1);
        bool success;
        if (execType == EXECTYPE_DEFAULT) {
            returnData[0] = _executeDelegatecall(delegate, callData);
        } else if (execType == EXECTYPE_TRY) {
            (success, returnData[0]) = _tryExecuteDelegatecall(delegate, callData);
<<<<<<< HEAD
            if (!success) emit TryDelegateCallUnsuccessful(0, returnData[0]);
        } else revert UnsupportedExecType(execType);
=======
            if (!success) emit TryDelegateCallUnsuccessful(callData, returnData[0]);
        }
        else revert UnsupportedExecType(execType);
>>>>>>> d12b063a
    }
}<|MERGE_RESOLUTION|>--- conflicted
+++ resolved
@@ -210,13 +210,8 @@
             returnData[0] = _executeDelegatecall(delegate, callData);
         } else if (execType == EXECTYPE_TRY) {
             (success, returnData[0]) = _tryExecuteDelegatecall(delegate, callData);
-<<<<<<< HEAD
-            if (!success) emit TryDelegateCallUnsuccessful(0, returnData[0]);
-        } else revert UnsupportedExecType(execType);
-=======
             if (!success) emit TryDelegateCallUnsuccessful(callData, returnData[0]);
         }
         else revert UnsupportedExecType(execType);
->>>>>>> d12b063a
     }
 }