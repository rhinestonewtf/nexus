--- conflicted
+++ resolved
@@ -127,11 +127,7 @@
 
     function _uninstallValidator(address validator, bytes calldata data) internal virtual {
         // check if its the last validator. this might brick the account
-<<<<<<< HEAD
         (address[] memory array, ) = _getValidatorsPaginated(address(0x1), 10);
-=======
-        (address[] memory array,) = _getValidatorsPaginated(address(0x1), 10);
->>>>>>> d3abe6a6
         if (array.length == 1) {
             revert CannotRemoveLastValidator();
         }
@@ -232,7 +228,6 @@
         SentinelListLib.SentinelList storage executors = _getAccountStorage().executors;
         return executors.getEntriesPaginated(cursor, size);
     }
-<<<<<<< HEAD
 
     // /////////////////////////////////////////////////////
     // //  Manage FALLBACK
@@ -263,6 +258,7 @@
         return _getAccountStorage().fallbackHandler;
     }
 
+    // FALLBACK
     fallback() external payable override(Receiver) receiverFallback {
         address handler = _getAccountStorage().fallbackHandler;
         if (handler == address(0)) revert();
@@ -300,6 +296,4 @@
         }
         /* solhint-enable no-inline-assembly */
     }
-=======
->>>>>>> d3abe6a6
 }