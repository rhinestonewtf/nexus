--- conflicted
+++ resolved
@@ -4,81 +4,6 @@
 
 const LOG_FILE = 'gas.log';
 const OUTPUT_FILE = 'GAS_REPORT.md';
-<<<<<<< HEAD
-const PREVIOUS_REPORT_FILE = 'previous_gas_report.json';
-
-function runForgeTest() {
-  return new Promise((resolve, reject) => {
-    console.log("🚀 Running forge tests, this may take a few minutes...");
-    exec("forge test -vv --mt test_Gas > gas.log", (error, stdout, stderr) => {
-      if (error) {
-        console.error(`❌ Exec error: ${error}`);
-        reject(`exec error: ${error}`);
-      }
-      console.log("✅ Forge tests completed.");
-      resolve(stdout ? stdout : stderr);
-    });
-  });
-}
-
-async function generateReport() {
-  await runForgeTest();
-
-  const fileStream = fs.createReadStream(LOG_FILE);
-  const rl = readline.createInterface({
-    input: fileStream,
-    crlfDelay: Infinity,
-  });
-
-  const results = [];
-
-    console.log('📄 Parsing log file, please wait...');
-    for await (const line of rl) {
-        if (line.includes('::')) {
-            const parts = line.split('::');
-            const number = parseInt(parts[0], 10);
-            const PROTOCOL = parts[1];
-            const ACTION_FUNCTION = parts[2];
-            const GAS_INFO = parts[parts.length - 1];
-            const ACCESS_TYPE = GAS_INFO.split(': ')[0];
-            const GAS_USED = parseInt(GAS_INFO.split(': ')[1], 10);
-
-            let ACCOUNT_TYPE;
-            let IS_DEPLOYED;
-            if (line.includes('EOA')) {
-                ACCOUNT_TYPE = 'EOA';
-                IS_DEPLOYED = 'False';
-            } else if (line.includes('Nexus')) {
-                ACCOUNT_TYPE = 'Smart Account';
-                IS_DEPLOYED = 'True';
-            } else {
-                ACCOUNT_TYPE = 'Smart Account';
-                IS_DEPLOYED = 'False';
-            }
-
-            const WITH_PAYMASTER = line.includes('WithPaymaster') ? 'True' : 'False';
-
-      let RECEIVER_ACCESS;
-      if (ACCESS_TYPE === "ColdAccess") {
-        RECEIVER_ACCESS = "🧊 ColdAccess";
-      } else if (ACCESS_TYPE === "WarmAccess") {
-        RECEIVER_ACCESS = "🔥 WarmAccess";
-      } else {
-        RECEIVER_ACCESS = "N/A";
-      }
-
-            results.push({
-                NUMBER: number,
-                PROTOCOL,
-                ACTION_FUNCTION,
-                ACCOUNT_TYPE,
-                IS_DEPLOYED,
-                WITH_PAYMASTER,
-                RECEIVER_ACCESS,
-                GAS_USED
-            });
-        }
-=======
 const CURRENT_REPORT_FILE = '.github/gas_report.json';
 
 const REPORT_FILES = [
@@ -112,7 +37,6 @@
       }
     } catch (error) {
       console.error(`❌ Could not fetch ${file} from dev branch.`);
->>>>>>> 4bd26591
     }
   }
   return null;
@@ -228,22 +152,9 @@
   }
 }
 
-<<<<<<< HEAD
-function cleanUp() {
-  fs.unlink(LOG_FILE, (err) => {
-    if (err) console.error(`❌ Error deleting ${LOG_FILE}: ${err}`);
-    else console.log(`🗑️ ${LOG_FILE} deleted successfully.`);
-  });
-}
-
-generateReport()
-  .then(cleanUp)
-  .catch(console.error);
-=======
 async function main() {
   await generateReport();
   await compareReports();
 }
 
-main().catch(console.error);
->>>>>>> 4bd26591
+main().catch(console.error);